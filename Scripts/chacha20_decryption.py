--- conflicted
+++ resolved
@@ -57,32 +57,19 @@
     MAC_FIELD = 'ssh.mac_raw'
     DIRECTION_FIELD = 'ssh.direction'
     directions = {0: 'C->S', 1: 'S->C'}
-<<<<<<< HEAD
     LOG_FILE = '/path/to/log/file.log'
 
     f = open(LOG_FILE, 'w', encoding='utf-8', errors='replace')
     pcap_path = '/path/to/pcap.pcapng'
-=======
-    LOG_FILE = '/home/kali/key-extraction-project/session_logs/decrypted_msgs.log'
-
-    f = open(LOG_FILE, 'w', encoding='utf-8', errors='replace')
-    pcap_path = '/home/kali/key-extraction-project/pcaps/live.pcapng'
->>>>>>> c6a71fec
     cap = FileCapture(pcap_path, display_filter='ssh', use_json=True, include_raw=True)
 
     handshake = 4
     rekey = False
     s2c_seqnr = c2s_seqnr = 3
-<<<<<<< HEAD
+
     # Replace these with actual hex strings from the SSH session
     s2c_str = ['hex-str', 'hex-str']
     c2s_str = ['hex-str', 'hex-str']
-=======
-
-    s2c_str = ['41fc6669f6e52000e53f77e26fb9d6aa45111a1a4853a581dc45be759b56533ff00db98a5163bd4cf6067864c4a415d43e21ad0af60954f39f8b0acbb48ad12d', 'f377515a35e8adb8cef863ba95b4616bce7058b6197f0dea1c5d89cce347d9a2be6704159b637d97fda6d6befcebd2c2888cd768c2830be6d2177afc9a1a5dac']
-
-    c2s_str = ['c095b4f9dd99fcfdb5b625af9e94df9c93a0a524f6f50518cb4953c239eefba15e99805a28a10db70667e07da43b47a038c3feeb283e6d9a1786e3a39d4e3cc3', 'f6e878493d0c6d2d86a5c40e937c1a9ef7956c12ca9a8eb04a0f31049470ce0bfbc008b2442dfc2f872b8d1f641e6c310243afa4e32b31a6129ca8737f8c37bd']
->>>>>>> c6a71fec
 
     s2c_k2, s2c_k1, c2s_k2, c2s_k1 = set_keys(s2c_str[0], c2s_str[0])
     print('*' * 60, end = '\n', file=f)
